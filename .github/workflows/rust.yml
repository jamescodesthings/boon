--- conflicted
+++ resolved
@@ -30,9 +30,8 @@
     - uses: actions/checkout@master
     - name: Run build
       run: cargo build --release --verbose
-<<<<<<< HEAD
     - name: Create release package
-      if: github.ref == 'master' && matrix.rust == 'stable'
+      if: github.ref == 'refs/heads/master' && matrix.rust == 'stable'
       run: |
         zip ${{ matrix.asset_name }}.zip LICENSE README.md target/release/${{ matrix.artifact_name }}
     - name: Create release
@@ -40,11 +39,6 @@
       uses: actions/create-release@v1
       env:
         GITHUB_TOKEN: ${{ secrets.GITHUB_TOKEN }}
-=======
-    - name: Upload binaries to release
-      uses: svenstaro/upload-release-action@v1-release
-      if: github.ref == 'refs/heads/master' && matrix.rust == 'stable'
->>>>>>> 3d0945ba
       with:
         tag_name: latest
         release_name: latest
