extern crate clap;
extern crate app_dirs;
extern crate walkdir;
extern crate zip;
extern crate reqwest;
extern crate config;
extern crate regex;

mod types;
use types::*;

mod download;
mod build;

use clap::{App, Arg, SubCommand};
use app_dirs::*;

const APP_INFO: AppInfo = AppInfo {
    name: "love-kit",
    author: "love-kit"
};

fn main() {
    let targets = &["love", "windows", "macos"];

    // load in config from Settings file
    let mut settings = config::Config::default();
    settings
        // Add in `./Settings.toml`
        .merge(config::File::with_name("Settings")).unwrap();

    let build_settings = BuildSettings {
        debug_halt: settings.get("build.debug_halt").unwrap(),
        ignore_list: settings.get("build.ignore_list").unwrap()
    };

    let project_settings = ProjectSettings {
        authors: &settings.get_str("project.authors").unwrap(),
        description: &settings.get_str("project.description").unwrap(),
        email: &settings.get_str("project.email").unwrap(),
        package_name: &settings.get_str("project.package_name").unwrap(),
        project_title: &settings.get_str("project.project_title").unwrap(),
        project_url: &settings.get_str("project.project_url").unwrap(),
        project_uti: &settings.get_str("project.project_uti").unwrap(),
        project_version: &settings.get_str("project.project_version").unwrap(),
    };

    let subcmd_build = SubCommand::with_name("build")
        .about("Build game for a target platform")
        .arg(Arg::from_usage("-t, --target 'Specify which target platform to build for'")
             .required(true)
             .possible_values(targets)
             .default_value("love")
            )
        .arg(Arg::with_name("DIRECTORY")
             .required(true)
             .takes_value(true)
            )
        .arg(Arg::from_usage("-v, --version 'Specify which target version of LÖVE to build for'")
             .default_value("11.1")
             .possible_values(&["11.1", "0.10.2"])
            );

    let subcmd_download = SubCommand::with_name("download")
        .about("Download a version of LÖVE")
        .arg(Arg::with_name("VERSION")
             .required(true)
             .takes_value(true)
             .possible_values(&["11.1", "0.10.2"])
            );

    let app_m = App::new("love-kit")
        .version("1.0")
        .author("Cameron McHenry")
        .about("LÖVE2D Kit build/deploy tool")
        .subcommand(subcmd_build)
        .subcommand(subcmd_download)
        .get_matches();

    match app_m.subcommand() {
        ("build", Some(subcmd)) => {
            let directory = subcmd.value_of("DIRECTORY");
            let target = subcmd.value_of("target");
            let version: LoveVersion = subcmd.value_of("version")
                .unwrap()
                .parse::<LoveVersion>()
                .unwrap();

            println!("Building target `{}` from directory `{}`", target.unwrap(), directory.unwrap());

<<<<<<< HEAD
            // @TODO: Get values from local project config
            let project = Project {
                title: String::from("LÖVE Game"),
                app_name: String::from("game"),
                directory: directory.unwrap().to_string(),
                uti: String::from("com.company.game"),
                settings: &settings,
            };

            build::scan_files(directory.unwrap().to_string(), &settings);

            match target {
                Some("love") => {
                    build::build_love(&project)
                }
                Some("windows") => {
                    build::build_love(&project);
                    build::build_windows(&project, &version, &Bitness::X86);
                    build::build_windows(&project, &version, &Bitness::X64);
                }
                Some("macos") => {
                    build::build_love(&project);
                    build::build_macos(&project, &version, &Bitness::X64);
=======
            build::scan_files(directory.unwrap().to_string(), &build_settings);

            match target {
                Some("love") => {
                    build::build_love(directory.unwrap().to_string(), &build_settings)
                }
                Some("windows") => {
                    build::build_love(directory.unwrap().to_string(), &build_settings);
                    build::build_windows(directory.unwrap().to_string(), &version, &Bitness::X86);
                    build::build_windows(directory.unwrap().to_string(), &version, &Bitness::X64);
>>>>>>> ee95cdc8
                }
                _ => {}
            }
        },
        ("download", Some(subcmd)) => {
            let version: LoveVersion = subcmd.value_of("VERSION")
                .unwrap()
                .parse::<LoveVersion>()
                .unwrap();

            download::download_love(&version, &Platform::Windows, &Bitness::X86);
            download::download_love(&version, &Platform::Windows, &Bitness::X64);
            download::download_love(&version, &Platform::MacOs, &Bitness::X64);

            println!("\nLÖVE {} is now available for building.", version.to_string())
        },
        _ => {
            println!("No command supplied.");
            println!("{}", app_m.usage());
        },
    }
}<|MERGE_RESOLUTION|>--- conflicted
+++ resolved
@@ -23,6 +23,7 @@
 fn main() {
     let targets = &["love", "windows", "macos"];
 
+    // @TODO: Get values from local project config
     // load in config from Settings file
     let mut settings = config::Config::default();
     settings
@@ -32,17 +33,6 @@
     let build_settings = BuildSettings {
         debug_halt: settings.get("build.debug_halt").unwrap(),
         ignore_list: settings.get("build.ignore_list").unwrap()
-    };
-
-    let project_settings = ProjectSettings {
-        authors: &settings.get_str("project.authors").unwrap(),
-        description: &settings.get_str("project.description").unwrap(),
-        email: &settings.get_str("project.email").unwrap(),
-        package_name: &settings.get_str("project.package_name").unwrap(),
-        project_title: &settings.get_str("project.project_title").unwrap(),
-        project_url: &settings.get_str("project.project_url").unwrap(),
-        project_uti: &settings.get_str("project.project_uti").unwrap(),
-        project_version: &settings.get_str("project.project_version").unwrap(),
     };
 
     let subcmd_build = SubCommand::with_name("build")
@@ -88,42 +78,33 @@
 
             println!("Building target `{}` from directory `{}`", target.unwrap(), directory.unwrap());
 
-<<<<<<< HEAD
-            // @TODO: Get values from local project config
             let project = Project {
-                title: String::from("LÖVE Game"),
-                app_name: String::from("game"),
+                title: settings.get_str("project.title").unwrap_or("My Game".to_owned()),
+                package_name: settings.get_str("project.package_name").unwrap_or("my_game".to_owned()),
                 directory: directory.unwrap().to_string(),
-                uti: String::from("com.company.game"),
-                settings: &settings,
+                uti: settings.get_str("project.uti").unwrap_or("com.company.mygame".to_owned()),
+
+                authors: settings.get_str("project.authors").unwrap_or("Developer Name".to_owned()),
+                description: settings.get_str("project.description").unwrap_or("Your description here.".to_owned()),
+                email: settings.get_str("project.email").unwrap_or("email@example.com".to_owned()),
+                url: settings.get_str("project.url").unwrap_or("http://www.example.com/".to_owned()),
+                version: settings.get_str("version").unwrap_or("v1.0".to_owned()),
             };
 
-            build::scan_files(directory.unwrap().to_string(), &settings);
+            build::scan_files(&project, &build_settings);
 
             match target {
                 Some("love") => {
-                    build::build_love(&project)
+                    build::build_love(&project, &build_settings)
                 }
                 Some("windows") => {
-                    build::build_love(&project);
+                    build::build_love(&project, &build_settings);
                     build::build_windows(&project, &version, &Bitness::X86);
                     build::build_windows(&project, &version, &Bitness::X64);
                 }
                 Some("macos") => {
-                    build::build_love(&project);
+                    build::build_love(&project, &build_settings);
                     build::build_macos(&project, &version, &Bitness::X64);
-=======
-            build::scan_files(directory.unwrap().to_string(), &build_settings);
-
-            match target {
-                Some("love") => {
-                    build::build_love(directory.unwrap().to_string(), &build_settings)
-                }
-                Some("windows") => {
-                    build::build_love(directory.unwrap().to_string(), &build_settings);
-                    build::build_windows(directory.unwrap().to_string(), &version, &Bitness::X86);
-                    build::build_windows(directory.unwrap().to_string(), &version, &Bitness::X64);
->>>>>>> ee95cdc8
                 }
                 _ => {}
             }
